--- conflicted
+++ resolved
@@ -11,12 +11,8 @@
 
 from pipecat.services.llm_service import FunctionCallParams
 from pipecat.adapters.schemas.function_schema import FunctionSchema
-<<<<<<< HEAD
 from pipecat.frames.frames import EndFrame
 from pipecat.pipeline.task import PipelineTask
-=======
-from pipecat.frames.frames import TTSSpeakFrame
->>>>>>> 37e81600
 
 
 class EndConversationHandler:
@@ -66,24 +62,9 @@
         logger.info("End conversation requested by LLM")
 
         try:
-<<<<<<< HEAD
             # Queue EndFrame to gracefully terminate the pipeline
             await task.queue_frame(EndFrame())
-=======
-            print("End conversation requested by LLM 1")
-            await rtvi.push_frame(
-                TTSSpeakFrame("It was nice talking to you. Have a nice day!")
-            )
 
-            # Send conversation ended message to client
-            frame = RTVIServerMessageFrame(
-                data={
-                    "type": "conversation-ended",
-                    "message": "The conversation has ended. Thank you for talking with 'River street'!",
-                }
-            )
-            await rtvi.push_frame(frame)
->>>>>>> 37e81600
             result = {"status": "conversation_ended"}
             logger.info("Conversation ended successfully with EndFrame")
 
