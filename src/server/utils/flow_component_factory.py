import os
import json
import copy
from typing import Any, Optional, Dict, List

from loguru import logger
from pipecat.pipeline.task import PipelineTask
from pipecat_flows import FlowManager, ContextStrategy, ContextStrategyConfig
from pipecat_flows.types import FlowsFunctionSchema
<<<<<<< HEAD
from .animation_handler import AnimationHandler
=======
>>>>>>> e02b1cfa

from .flows import load_config
from .animation_handler import AnimationHandler


class FlowComponentFactory:
    """Factory class for creating and initializing flow management components.
    
    This class encapsulates the creation and configuration of flow-related 
    components, ensuring proper initialization and error handling.
    """

    def __init__(
        self,
        llm: Any,
        context_aggregator: Any,
        task: PipelineTask,
        advanced_flows: bool = False,
        flow_config_path: Optional[str] = None,
        session_variables_path: Optional[str] = None,
        user_description: Optional[str] = None,
        enabled_animations: Optional[List[str]] = None,
        session_dir: Optional[str] = None,
        context_strategy: ContextStrategy = ContextStrategy.RESET_WITH_SUMMARY,
        summary_prompt: str = "Summarize the key moments of learning, words, and concepts discussed in the tutoring session so far. Keep it concise and focused on vocabulary learning.",
    ):
        """Initialize the FlowComponentFactory.
        
        Args:
            llm: The language model to use with the flow manager
            context_aggregator: The context aggregator component
            task: The pipeline task
            advanced_flows: Whether to use advanced flows (default: False)
            flow_config_path: Path to the flow configuration file
            session_variables_path: Path to the session variables file
            user_description: Description of the user for context
            animation_instruction: Instruction for animations of the avatar
            session_dir: Directory for session data
            context_strategy: Strategy for managing context
            summary_prompt: Prompt for summarizing conversation
        """
        self.llm = llm
        self.context_aggregator = context_aggregator
        self.task = task
        self.advanced_flows = advanced_flows
        self.flow_config_path = flow_config_path
        self.session_variables_path = session_variables_path
        self.user_description = user_description
        self.enabled_animations = enabled_animations or []
        self.context_strategy = context_strategy
        self.summary_prompt = summary_prompt
        self.flow_manager = None

    def build(self) -> Optional[FlowManager]:
        """Build and configure the flow manager.
        
        Returns:
            FlowManager: The configured flow manager, or None if flows are disabled
        """
        if not self.advanced_flows:
            logger.info("Advanced flows disabled, skipping flow manager initialization")
            return None

        logger.info(f"Initializing flow manager with config path: {self.flow_config_path}")
        if not self.session_variables_path:
            logger.warning("Session variables path not provided, using default within flow config file")
        else:
            logger.info(f"Session variables path: {self.session_variables_path}")

        if not self.flow_config_path:
            logger.error("Flow config path not provided but advanced_flows is enabled")
            return None

        try:
            flow_config, state = load_config(self.flow_config_path, self.session_variables_path)
            
<<<<<<< HEAD
=======
            
>>>>>>> e02b1cfa
            # Modify system messages in all nodes to include user description and animation instruction, and tools
            for node_id, node_data in flow_config.get('nodes', {}).items():
                self._add_llm_tools_to_node(node_data)
                if 'role_messages' in node_data:
<<<<<<< HEAD
                    self._update_system_message(node_data['role_messages'])                        
                                                        
=======
                    self._update_system_message(node_data['role_messages'])
            
                                     
>>>>>>> e02b1cfa
            flow_manager = FlowManager(
                llm=self.llm,
                context_aggregator=self.context_aggregator,
                context_strategy=ContextStrategyConfig(
                    strategy=self.context_strategy,
                    summary_prompt=self.summary_prompt,
                ),
                task=self.task,
                flow_config=flow_config
            )
                
            flow_manager.state = state
        
            
            self.flow_manager = flow_manager
            logger.info("Flow manager successfully built")
            return flow_manager
            
        except FileNotFoundError as e:
            logger.error(f"Flow configuration file not found: {e}")
            return None
        except json.JSONDecodeError as e:
            logger.error(f"Invalid JSON in flow configuration file: {e}")
            return None
        except Exception as e:
            logger.error(f"Error initializing flow manager: {e}")
            return None
        
        
    async def initialize(self) -> bool:
        """Initialize the flow manager asynchronously.
        
        Returns:
            bool: True if initialization was successful, False otherwise
        """
        logger.info("DEBUG: Starting flow manager initialization")
        if not self.flow_manager:
            logger.warning("Flow manager not built, cannot initialize")
            return False
        try:
            logger.info("DEBUG: Flow manager about to initialize with config: {}", 
                       {k: v for k, v in self.flow_manager.flow_config.items() if k != 'nodes'})
            logger.info("DEBUG: Initial node: {}", self.flow_manager.flow_config.get('initial_node'))
            logger.info("DEBUG: Available nodes: {}", list(self.flow_manager.nodes.keys()))
            
            await self.flow_manager.initialize()
            
            logger.info("DEBUG: Flow manager state after initialization: {}", self.flow_manager.state)
            logger.info("DEBUG: Current node after initialization: {}", self.flow_manager.current_node)
            logger.info("Flow manager successfully initialized")
            return True
        except Exception as e:
            logger.error("DEBUG: Error during flow manager initialization: {}", e)
            import traceback
            logger.error("DEBUG: Traceback: {}", traceback.format_exc())
            return False
        
<<<<<<< HEAD
=======

>>>>>>> e02b1cfa
    def _add_llm_tools_to_node(self, node_data):
        """Add existing LLM tools to node functions"""
        if "functions" not in node_data:
            return
            
        # Create lookup for tool schemas by function name
        tool_schemas = {
            schema.get("function", {}).get("name"): schema 
            for schema in self.context_aggregator._user.context.tools
        }
        
        for func_name, tool in self.llm._functions.items():
            if func_name in tool_schemas:
                function = tool_schemas[func_name]["function"]
                parameters = function.get("parameters", {})
                
                node_data["functions"].append({
                    "type": "function",
                    "function": {
                        "name": func_name,
                        "description": function.get("description"),
                        "parameters": {
                            "type": "object",
                            "properties": parameters.get("properties", {}),
                            "required": parameters.get("required", [])
                        },
                        "handler": tool.handler
                    }
                })

    def _update_system_message(self, role_messages):
        """Update first system message with user description and animation instruction"""
        system_msg = next(
            (msg for msg in role_messages if msg.get('role') == 'system'), 
            None
        )
        
        if system_msg:
            if self.user_description:
                system_msg['content'] += f"\nUser description: {self.user_description}"
            
            if self.enabled_animations:
                animation_instruction = AnimationHandler.get_animation_instruction(self.enabled_animations)
                if animation_instruction:
                    system_msg['content'] += f"\n{animation_instruction}"<|MERGE_RESOLUTION|>--- conflicted
+++ resolved
@@ -7,10 +7,7 @@
 from pipecat.pipeline.task import PipelineTask
 from pipecat_flows import FlowManager, ContextStrategy, ContextStrategyConfig
 from pipecat_flows.types import FlowsFunctionSchema
-<<<<<<< HEAD
 from .animation_handler import AnimationHandler
-=======
->>>>>>> e02b1cfa
 
 from .flows import load_config
 from .animation_handler import AnimationHandler
@@ -87,22 +84,12 @@
         try:
             flow_config, state = load_config(self.flow_config_path, self.session_variables_path)
             
-<<<<<<< HEAD
-=======
-            
->>>>>>> e02b1cfa
             # Modify system messages in all nodes to include user description and animation instruction, and tools
             for node_id, node_data in flow_config.get('nodes', {}).items():
                 self._add_llm_tools_to_node(node_data)
                 if 'role_messages' in node_data:
-<<<<<<< HEAD
-                    self._update_system_message(node_data['role_messages'])                        
-                                                        
-=======
                     self._update_system_message(node_data['role_messages'])
             
-                                     
->>>>>>> e02b1cfa
             flow_manager = FlowManager(
                 llm=self.llm,
                 context_aggregator=self.context_aggregator,
@@ -160,10 +147,6 @@
             logger.error("DEBUG: Traceback: {}", traceback.format_exc())
             return False
         
-<<<<<<< HEAD
-=======
-
->>>>>>> e02b1cfa
     def _add_llm_tools_to_node(self, node_data):
         """Add existing LLM tools to node functions"""
         if "functions" not in node_data:
