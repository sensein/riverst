import argparse
import asyncio
import base64
import datetime
import hashlib
import hmac
import json
import math
import os
import sys
import time
import uuid
from contextlib import asynccontextmanager
from pathlib import Path
from typing import Any, Dict, Optional

import uvicorn
<<<<<<< HEAD
from fastapi import BackgroundTasks, FastAPI, Request, Query, Body, Depends, HTTPException, status
from fastapi.responses import JSONResponse, RedirectResponse
from fastapi.middleware.cors import CORSMiddleware
from contextlib import asynccontextmanager
=======
import uvloop
>>>>>>> 3020252f
from dotenv import load_dotenv
from fastapi import BackgroundTasks, Body, FastAPI, Query, Request
from fastapi.middleware.cors import CORSMiddleware
from fastapi.responses import JSONResponse
from fastapi.staticfiles import StaticFiles
from loguru import logger
<<<<<<< HEAD
from datetime import timedelta

from utils.bot import run_bot
from pipecat_ai_small_webrtc_prebuilt.frontend import SmallWebRTCPrebuiltUI
from pipecat.transports.network.webrtc_connection import SmallWebRTCConnection
from fastapi.staticfiles import StaticFiles
from auth import (
    verify_google_token, 
    load_authorized_users, 
    log_rejected_login, 
    create_access_token, 
    get_current_user,
    ACCESS_TOKEN_EXPIRE_MINUTES
)
=======
from pipecat.transports.network.webrtc_connection import (
    IceServer,
    SmallWebRTCConnection,
)
from utils.bot import run_bot
>>>>>>> 3020252f

# Load environment variables
load_dotenv(override=True)
asyncio.set_event_loop_policy(uvloop.EventLoopPolicy())

app = FastAPI()

BASE_SESSION_DIR = Path(__file__).parent

(BASE_SESSION_DIR / "sessions").mkdir(exist_ok=True)
app.mount(
    "/api/sessions",
    StaticFiles(directory=BASE_SESSION_DIR / "sessions"),
    name="sessions",
)

# Enable CORS for all origins
app.add_middleware(
    CORSMiddleware,
    allow_origins=["*"],
    allow_methods=["*"],
    allow_headers=["*"],
)

# Track active WebRTC connections
pcs_map: Dict[str, SmallWebRTCConnection] = {}


username = str(int(time.time()) + 3600)  # valid for 1 hour
secret = "ece1392b4b92707cc0c96d837680d120"
password = base64.b64encode(
    hmac.new(secret.encode(), username.encode(), hashlib.sha1).digest()
).decode()

# Save to JSON
credentials = {"username": username, "password": password}

with open("turn_credentials.json", "w") as f:
    json.dump(credentials, f, indent=2)

print("TURN credentials saved to turn_credentials.json")

# ICE servers for WebRTC connection
ice_servers = [
    IceServer(urls="stun:stun.l.google.com:19302"),
    IceServer(
        urls="turn:play.kivaproject.org:3478",
        username="testuser",
        credential="testpass",
    ),
]

# Mount the default frontend
# app.mount("/prebuilt", SmallWebRTCPrebuiltUI)

<<<<<<< HEAD

# Authentication routes
@app.post("/api/auth/google")
async def google_auth(request: Request) -> JSONResponse:
    """Authenticate with Google OAuth token."""
    data = await request.json()
    google_token = data.get("token")
    
    if not google_token:
        raise HTTPException(
            status_code=status.HTTP_400_BAD_REQUEST,
            detail="Google token required"
        )
    
    # Verify Google token
    user_info = verify_google_token(google_token)
    email = user_info.get("email")
    name = user_info.get("name", "Unknown")
    
    # Check if user is authorized
    authorized_users = load_authorized_users()
    if email not in authorized_users:
        log_rejected_login(email, name, "User not in authorized list")
        raise HTTPException(
            status_code=status.HTTP_403_FORBIDDEN,
            detail="Access denied. Your account is not authorized to access this application."
        )
    
    # Create JWT token
    access_token_expires = timedelta(minutes=ACCESS_TOKEN_EXPIRE_MINUTES)
    access_token = create_access_token(
        data={"sub": email, "name": name}, 
        expires_delta=access_token_expires
    )
    
    logger.info(f"Successful login: {email}")
    
    return JSONResponse({
        "access_token": access_token,
        "token_type": "bearer",
        "user": {
            "email": email,
            "name": name
        }
    })


@app.get("/api/auth/me")
async def get_me(current_user: dict = Depends(get_current_user)) -> JSONResponse:
    """Get current user information."""
    return JSONResponse({
        "email": current_user.get("sub"),
        "name": current_user.get("name")
    })


@app.get("/", include_in_schema=False)
async def root_redirect() -> RedirectResponse:
    """Redirects to the default frontend UI."""
    return RedirectResponse(url="/prebuilt/")
=======
# @app.get("/", include_in_schema=False)
# async def root_redirect() -> RedirectResponse:
#    """Redirects to the default frontend UI."""
#    return RedirectResponse(url="/prebuilt/")
>>>>>>> 3020252f


@app.post("/api/session")
async def create_session(
    config: dict = Body(...), 
    current_user: dict = Depends(get_current_user)
) -> JSONResponse:
    """Creates a new session and stores its config.

    Args:
        config (dict): Configuration dictionary.

    Returns:
        JSONResponse: Contains the newly generated session ID.
    """
    if not config.get("user_id"):
        return JSONResponse(status_code=400, content={"error": "User ID is required"})
    user_id = config["user_id"]
    session_id = (
        user_id
        + "__"
        + datetime.datetime.now().strftime("%Y%m%d_%H%M%S")
        + "_"
        + str(uuid.uuid4())[:8]
    )
    session_dir = BASE_SESSION_DIR / Path("sessions") / session_id
    session_dir.mkdir(parents=True, exist_ok=True)

    config_path = session_dir / "config.json"
    with config_path.open("w", encoding="utf-8") as f:
        json.dump(config, f, indent=2)

    logger.info(f"Session created: {session_id}")
    return JSONResponse({"session_id": session_id})


@app.post("/api/offer")
async def offer(
    request: Request,
    background_tasks: BackgroundTasks,
    session_id: str = Query(default=None)
) -> JSONResponse:
    """Handles WebRTC offers and initializes connections.

    Args:
        request (Request): Incoming HTTP request with SDP data.
        background_tasks (BackgroundTasks): Background task manager.
        session_id (str): ID of the associated session.

    Returns:
        JSONResponse: SDP answer from the WebRTC connection.
    """
    data = await request.json()
    pc_id: Optional[str] = data.get("pc_id")

    session_dir = (BASE_SESSION_DIR / Path("sessions") / session_id).resolve()
    config_path = Path(os.path.join(session_dir, "config.json"))

    try:
        with config_path.open("r", encoding="utf-8") as f:
            config = json.load(f)
    except FileNotFoundError:
        logger.error(f"Config file not found at {config_path}")
        return JSONResponse(status_code=404, content={"error": "Config file not found"})
    except json.JSONDecodeError as e:
        logger.error(f"Error decoding config file: {e}")
        return JSONResponse(
            status_code=400, content={"error": "Invalid config file format"}
        )

    if pc_id and pc_id in pcs_map:
        pipecat_connection = pcs_map[pc_id]
        logger.info(f"Reusing existing connection for pc_id: {pc_id}")
        await pipecat_connection.renegotiate(
            sdp=data["sdp"],
            type=data["type"],
            restart_pc=data.get("restart_pc", False),
        )
    else:
        pipecat_connection = SmallWebRTCConnection(ice_servers)
        await pipecat_connection.initialize(sdp=data["sdp"], type=data["type"])

        @pipecat_connection.event_handler("closed")
        async def handle_disconnected(webrtc_connection: SmallWebRTCConnection):
            logger.info(f"Closing connection for pc_id: {webrtc_connection.pc_id}")
            pcs_map.pop(webrtc_connection.pc_id, None)

        background_tasks.add_task(
            run_bot, pipecat_connection, config=config, session_dir=str(session_dir)
        )

    answer = pipecat_connection.get_answer()
    pcs_map[answer["pc_id"]] = pipecat_connection
    return JSONResponse(answer)


@app.get("/api/health")
async def health_check() -> JSONResponse:
    """Health check endpoint.

    Returns:
        JSONResponse: Service status message.
    """
    return JSONResponse({"status": "ok"})


@app.get("/api/avatars")
async def get_avatars() -> JSONResponse:
    """Returns a list of available avatars."""
    file_path = BASE_SESSION_DIR / "assets" / "avatars.json"
    try:
        with file_path.open("r", encoding="utf-8") as f:
            avatars = json.load(f)
        return JSONResponse(content=avatars)
    except Exception as e:
        logger.error(f"Error loading avatars: {e}")
        return JSONResponse(
            status_code=500, content={"error": "Unable to load avatars"}
        )


@app.get("/api/books")
async def get_books() -> JSONResponse:
    """Returns a list of available books for vocabulary tutoring."""
    books_dir = BASE_SESSION_DIR / "assets" / "books"
    if not books_dir.is_dir():
        logger.error("Books directory not found")
        return JSONResponse(
            status_code=404, content={"error": "Books directory not found"}
        )

    try:
        books = []
        for book_dir in books_dir.iterdir():
            if book_dir.is_dir() and (book_dir / "paginated_story.json").exists():
                book_name = book_dir.name
                path = f"./assets/books/{book_name}/paginated_story.json"

                # Try to read the book title from the JSON file
                try:
                    with (book_dir / "paginated_story.json").open(
                        "r", encoding="utf-8"
                    ) as f:
                        book_data = json.load(f)
                        title = book_data.get("reading_context", {}).get(
                            "book_title", book_name
                        )
                except Exception:
                    title = book_name.replace("_", " ").title()

                books.append({"id": book_name, "title": title, "path": path})

        return JSONResponse(content=books)
    except Exception as e:
        logger.error(f"Error loading books: {e}")
        return JSONResponse(status_code=500, content={"error": "Unable to load books"})


@app.get("/api/activities")
async def get_activities() -> JSONResponse:
    """Fetches predefined activity groups from file.

    Returns:
        JSONResponse: Activity group definitions.
    """
    file_path = BASE_SESSION_DIR / "assets" / "activity_groups.json"
    try:
        with file_path.open("r", encoding="utf-8") as f:
            data = json.load(f)
        return JSONResponse(content=data)
    except Exception as e:
        logger.error(f"Error loading activities: {e}")
        return JSONResponse(
            status_code=500, content={"error": "Unable to load activities"}
        )


@app.get("/api/activities/settings/{settings_path:path}")
async def get_activity_settings(settings_path: str) -> JSONResponse:
    """Loads activity settings JSON and filters services by available API keys.

    Args:
        settings_path (str): Relative path to the settings file.

    Returns:
        JSONResponse: Filtered JSON configuration.
    """
    file_path = BASE_SESSION_DIR / "assets" / "activities" / "settings" / settings_path

    if not file_path.is_file():
        logger.error(f"Settings file not found: {file_path}")
        return JSONResponse(
            status_code=404, content={"error": "Settings file not found"}
        )

    try:
        with file_path.open("r", encoding="utf-8") as f:
            config = json.load(f)

        has_openai = os.getenv("OPENAI_API_KEY") is not None
        has_google = os.getenv("GOOGLE_API_KEY") is not None

        options_props: Dict[str, Any] = (
            config.get("properties", {}).get("options", {}).get("properties", {})
        )

        for key, model_list in {
            "llm_type": ["openai", "openai_realtime_beta", "gemini"],
            "stt_type": ["openai"],
            "tts_type": ["openai"],
        }.items():
            if key in options_props and "enum" in options_props[key]:
                allowed = options_props[key]["enum"]
                filtered = [
                    m
                    for m in allowed
                    if not (
                        (not has_openai and m in ["openai", "openai_realtime_beta"])
                        or (not has_google and m == "gemini")
                    )
                ]
                options_props[key]["enum"] = filtered

                if (
                    "default" in options_props[key]
                    and options_props[key]["default"] not in filtered
                ):
                    if filtered:
                        options_props[key]["default"] = filtered[0]
                    else:
                        logger.warning(
                            f"No valid options left for '{key}' after filtering."
                        )
                        del options_props[key]

        return JSONResponse(content=config)

    except Exception as e:
        logger.error(f"Error reading or processing settings file: {e}")
        return JSONResponse(
            status_code=500, content={"error": "Unable to load settings"}
        )


@app.get("/api/sessions")
async def list_sessions(current_user: dict = Depends(get_current_user)) -> JSONResponse:
    """Lists all available sessions."""
    session_root = BASE_SESSION_DIR / "sessions"
    if not session_root.is_dir():
        return JSONResponse(content=[], status_code=200)
    valid_session_ids = []
    for session_dir in session_root.iterdir():
        if not session_dir.is_dir():
            continue
        audio_dir = session_dir / "audios"
        json_dir = session_dir / "json"
        if not (audio_dir.is_dir() and json_dir.is_dir()):
            continue
        wav_files = list(audio_dir.glob("*.wav"))
        if not wav_files:
            continue
        all_json_exist = all(
            (json_dir / (wav_file.stem + ".json")).exists() for wav_file in wav_files
        )
        if all_json_exist:
            valid_session_ids.append(session_dir.name)
    return JSONResponse(content=valid_session_ids)


@app.get("/api/session_config/{session_id}")
async def get_session_config(session_id: str) -> JSONResponse:
    """Fetches the configuration for a specific session."""
    session_dir = BASE_SESSION_DIR / "sessions" / session_id
    config_path = session_dir / "config.json"
    if not config_path.is_file():
        return JSONResponse(content={"error": "Config file not found"}, status_code=404)
    with config_path.open("r", encoding="utf-8") as f:
        config = json.load(f)
    return JSONResponse(content=config)


def clean_for_json(obj):
    if isinstance(obj, dict):
        return {k: clean_for_json(v) for k, v in obj.items()}
    elif isinstance(obj, list):
        return [clean_for_json(i) for i in obj]
    elif isinstance(obj, float) and (math.isnan(obj) or math.isinf(obj)):
        return None
    return obj


@app.get("/api/session/{session_id}")
async def get_session_data(
    session_id: str, 
    current_user: dict = Depends(get_current_user)
) -> JSONResponse:
    """Fetches the data for a specific session."""
    session_dir = BASE_SESSION_DIR / "sessions" / session_id
    audio_dir = session_dir / "audios"
    json_dir = session_dir / "json"

    if not (audio_dir.is_dir() and json_dir.is_dir()):
        return JSONResponse(content={"error": "Session not found"}, status_code=404)

    results = []
    # List all json files in the json dir
    for json_file in sorted(json_dir.glob("*.json")):
        base_name = json_file.stem
        wav_file = audio_dir / (base_name + ".wav")
        if not wav_file.exists():
            continue
        try:
            with open(json_file, "r") as f:
                data = json.load(f)
        except Exception:
            continue  # skip unreadable files
        # Return audio file as relative path (or signed URL if preferred)
        data["audio_file"] = f"/sessions/{session_id}/audios/{base_name}.wav"
        results.append(data)

    metrics = {}
    metrics_path = session_dir / "metrics_summary.json"
    if metrics_path.exists():
        try:
            with open(metrics_path, "r", encoding="utf-8") as f:
                metrics = json.load(f)
        except Exception:
            metrics = {"error": "Could not read metrics_summary.json"}

    return JSONResponse(
        content=clean_for_json({"data": results, "metrics_summary": metrics})
    )


@asynccontextmanager
async def lifespan(app: FastAPI):
    """Handles app startup and cleanup.

    Args:
        app (FastAPI): The FastAPI app instance.
    """
    yield
    coros = [pc.close() for pc in pcs_map.values()]
    await asyncio.gather(*coros)
    pcs_map.clear()


if __name__ == "__main__":
    parser = argparse.ArgumentParser(description="WebRTC demo server")
    parser.add_argument(
        "--host", default="0.0.0.0", help="Server hostname (default: 0.0.0.0)"
    )
    parser.add_argument(
        "--port", type=int, default=7860, help="Port number (default: 7860)"
    )
    parser.add_argument(
        "--verbose", "-v", action="count", help="Enable verbose logging"
    )
    parser.add_argument(
        "--ssl-certfile",
        type=str,
        default=None,
        help="Path to SSL certificate (optional)",
    )
    parser.add_argument(
        "--ssl-keyfile", type=str, default=None, help="Path to SSL key (optional)"
    )
    args = parser.parse_args()

    logger.remove(0)
    logger.add(sys.stderr, level="TRACE" if args.verbose else "DEBUG")

    uvicorn_kwargs = {
        "app": app,
        "host": args.host,
        "port": args.port,
    }

    # Only add SSL if both files are provided
    if args.ssl_certfile and args.ssl_keyfile:
        uvicorn_kwargs["ssl_certfile"] = os.path.expanduser(args.ssl_certfile)
        uvicorn_kwargs["ssl_keyfile"] = os.path.expanduser(args.ssl_keyfile)

    uvicorn.run(**uvicorn_kwargs)<|MERGE_RESOLUTION|>--- conflicted
+++ resolved
@@ -13,29 +13,23 @@
 from contextlib import asynccontextmanager
 from pathlib import Path
 from typing import Any, Dict, Optional
+from datetime import timedelta
 
 import uvicorn
-<<<<<<< HEAD
+import uvloop
+from dotenv import load_dotenv
 from fastapi import BackgroundTasks, FastAPI, Request, Query, Body, Depends, HTTPException, status
 from fastapi.responses import JSONResponse, RedirectResponse
 from fastapi.middleware.cors import CORSMiddleware
-from contextlib import asynccontextmanager
-=======
-import uvloop
->>>>>>> 3020252f
-from dotenv import load_dotenv
-from fastapi import BackgroundTasks, Body, FastAPI, Query, Request
-from fastapi.middleware.cors import CORSMiddleware
-from fastapi.responses import JSONResponse
 from fastapi.staticfiles import StaticFiles
 from loguru import logger
-<<<<<<< HEAD
-from datetime import timedelta
 
 from utils.bot import run_bot
 from pipecat_ai_small_webrtc_prebuilt.frontend import SmallWebRTCPrebuiltUI
-from pipecat.transports.network.webrtc_connection import SmallWebRTCConnection
-from fastapi.staticfiles import StaticFiles
+from pipecat.transports.network.webrtc_connection import (
+    IceServer,
+    SmallWebRTCConnection,
+)
 from auth import (
     verify_google_token, 
     load_authorized_users, 
@@ -44,13 +38,6 @@
     get_current_user,
     ACCESS_TOKEN_EXPIRE_MINUTES
 )
-=======
-from pipecat.transports.network.webrtc_connection import (
-    IceServer,
-    SmallWebRTCConnection,
-)
-from utils.bot import run_bot
->>>>>>> 3020252f
 
 # Load environment variables
 load_dotenv(override=True)
@@ -106,7 +93,6 @@
 # Mount the default frontend
 # app.mount("/prebuilt", SmallWebRTCPrebuiltUI)
 
-<<<<<<< HEAD
 
 # Authentication routes
 @app.post("/api/auth/google")
@@ -167,12 +153,6 @@
 async def root_redirect() -> RedirectResponse:
     """Redirects to the default frontend UI."""
     return RedirectResponse(url="/prebuilt/")
-=======
-# @app.get("/", include_in_schema=False)
-# async def root_redirect() -> RedirectResponse:
-#    """Redirects to the default frontend UI."""
-#    return RedirectResponse(url="/prebuilt/")
->>>>>>> 3020252f
 
 
 @app.post("/api/session")
