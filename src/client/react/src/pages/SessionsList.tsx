import { useEffect, useState } from "react";
import {
  List,
  Typography,
  Spin,
  Layout,
  Button,
  Divider
} from "antd";
import { ArrowLeftOutlined } from "@ant-design/icons";
import { Link, useNavigate } from "react-router-dom";
import axios from 'axios';
import { useAuth } from '../contexts/AuthContext';

const { Title, Text } = Typography;

function formatSessionId(id: string) {
  // format: user_id__20250521_165335_2f11d904
  const [userPart, rest] = id.split("__");
  if (!rest) return { user: userPart, date: "", time: "", unique: "" };

  const [datePart, timePart, uniquePart] = rest.split("_");
  if (!datePart || !timePart || !uniquePart)
    return { user: userPart, date: rest, time: "", unique: "" };

  const date = `${datePart.slice(0, 4)}-${datePart.slice(4, 6)}-${datePart.slice(6, 8)}`;
  const time = `${timePart.slice(0, 2)}:${timePart.slice(2, 4)}:${timePart.slice(4, 6)}`;
  return { user: userPart, date, time, unique: uniquePart };
}

export default function SessionsList() {
  const [sessions, setSessions] = useState<string[]>([]);
  const [loading, setLoading] = useState(true);
  const navigate = useNavigate();
  const { authRequest } = useAuth();

  useEffect(() => {
    let isMounted = true;
<<<<<<< HEAD
    const fetchSessions = async () => {
      try {
        const response = await authRequest.get(`http://localhost:7860/api/sessions`);
        if (isMounted) setSessions(response.data);
      } catch (error) {
        console.error('Failed to fetch sessions:', error);
      } finally {
        if (isMounted) setLoading(false);
      }
=======
    const fetchSessions = () => {
      fetch(`${import.meta.env.VITE_API_PROTOCOL}://${import.meta.env.VITE_API_HOST}:${import.meta.env.VITE_API_PORT}/api/sessions`)
        .then((res) => res.json())
        .then((data) => {
          if (isMounted) setSessions(data);
        })
        .finally(() => {
          if (isMounted) setLoading(false);
        });
>>>>>>> 3020252f
    };
    
    fetchSessions();
    const intervalId = setInterval(fetchSessions, 5000);
    return () => {
      isMounted = false;
      clearInterval(intervalId);
    };
  }, []);

  if (loading) return <Spin />;

  // Group by user_id
  const grouped = sessions.reduce((acc, id) => {
    const { user } = formatSessionId(id);
    if (!acc[user]) acc[user] = [];
    acc[user].push(id);
    return acc;
  }, {} as Record<string, string[]>);

  // Sort sessions in each group by date+time descending
  Object.keys(grouped).forEach((user) => {
    grouped[user].sort((a, b) => {
      const [, aRest] = a.split("__");
      const [, bRest] = b.split("__");
      return aRest.localeCompare(bRest); // Oldest first
    });
  });

  return (
    <Layout style={{ minHeight: "100vh" }}>
      <div style={{ padding: "2rem" }}>
        <div
          style={{
            padding: "0 32px",
            marginBottom: 32,
            display: "flex",
            alignItems: "center",
            justifyContent: "space-between",
            flexWrap: "wrap",
          }}
        >
          <Button
            icon={<ArrowLeftOutlined />}
            onClick={() => navigate("/")}
            style={{ marginRight: 16 }}
          >
            Back to Home
          </Button>
          <Title level={2} style={{ margin: 0, flex: 1, textAlign: "center" }}>
            Sessions
          </Title>
          <div style={{ width: 104 }} />
        </div>

        {Object.entries(grouped).map(([user, userSessions]) => (
          <div key={user} style={{ marginBottom: "2rem" }}>
            <Divider orientation="left">
              <Title level={4}>{user}</Title>
            </Divider>
            <List
              dataSource={userSessions}
              bordered
              renderItem={(id) => {
                const { date, time, unique } = formatSessionId(id);
                return (
                  <Link to={`/sessions/${id}`}>
                    <List.Item key={id} style={{ background: "#fff" }}>
                      <Text strong>{date}</Text>{" "}
                      <Text code>{time}</Text>{" "}
                      <Text type="secondary" style={{ fontSize: 12 }}>
                        {unique}
                      </Text>
                    </List.Item>
                  </Link>
                );
              }}
            />
          </div>
        ))}
      </div>
    </Layout>
  );
}<|MERGE_RESOLUTION|>--- conflicted
+++ resolved
@@ -36,27 +36,18 @@
 
   useEffect(() => {
     let isMounted = true;
-<<<<<<< HEAD
-    const fetchSessions = async () => {
-      try {
-        const response = await authRequest.get(`http://localhost:7860/api/sessions`);
-        if (isMounted) setSessions(response.data);
-      } catch (error) {
-        console.error('Failed to fetch sessions:', error);
-      } finally {
-        if (isMounted) setLoading(false);
-      }
-=======
-    const fetchSessions = () => {
-      fetch(`${import.meta.env.VITE_API_PROTOCOL}://${import.meta.env.VITE_API_HOST}:${import.meta.env.VITE_API_PORT}/api/sessions`)
-        .then((res) => res.json())
-        .then((data) => {
-          if (isMounted) setSessions(data);
-        })
-        .finally(() => {
-          if (isMounted) setLoading(false);
-        });
->>>>>>> 3020252f
+    
+const fetchSessions = async () => {
+  try {
+    const apiUrl = `${import.meta.env.VITE_API_PROTOCOL}://${import.meta.env.VITE_API_HOST}:${import.meta.env.VITE_API_PORT}/api/sessions`;
+    const response = await authRequest.get(apiUrl);
+    if (isMounted) setSessions(response.data);
+  } catch (error) {
+    console.error('Failed to fetch sessions:', error);
+  } finally {
+    if (isMounted) setLoading(false);
+  }
+};
     };
     
     fetchSessions();
