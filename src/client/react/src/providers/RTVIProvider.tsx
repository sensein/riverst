// src/providers/RTVIProvider.tsx
import { PropsWithChildren } from 'react'
import { PipecatClient } from '@pipecat-ai/client-js'
import { SmallWebRTCTransport } from '@pipecat-ai/small-webrtc-transport'
import { PipecatClientProvider } from '@pipecat-ai/client-react'
import { useNavigate } from 'react-router-dom'

interface RTVIProviderProps {
  sessionId: string,
  enableCam: boolean,
}

export function RTVIProvider({
  sessionId,
  enableCam,
  children
}: PropsWithChildren<RTVIProviderProps>) {
  // keep the same transport instance
  const transport = new SmallWebRTCTransport({
    connectionUrl: `/api/offer?session_id=${encodeURIComponent(
      sessionId
    )}`
  });
  const navigate = useNavigate()

  // recreate client whenever sessionId changes
  const client = new PipecatClient({
        transport,
        enableMic: true,
        enableCam: enableCam,
        callbacks: {
          onError: (error) => {
            console.error('PipecatClient error:', error);
            navigate('/error', {
              state: {
                message: "A PipecatClient error occurred. Please try again.",
                status: '500',
              }
            });
<<<<<<< HEAD
          },
          onDisconnected: () => {
            console.log('Client disconnected - checking if session ended naturally');

            // Check if this is a natural session end (from EndFrame) vs user leaving
            const endedSessions = JSON.parse(localStorage.getItem('endedSessions') || '[]');
            if (!endedSessions.includes(sessionId)) {
              // Mark as ended and navigate to end page
              endedSessions.push(sessionId);
              localStorage.setItem('endedSessions', JSON.stringify(endedSessions));
              console.log('Session ended naturally via EndFrame, navigating to end page');
              navigate(`/session-ended/${sessionId}`);
            }
=======
>>>>>>> 37e81600
          }
        }
      });

  return <PipecatClientProvider client={client}>{children}</PipecatClientProvider>
}<|MERGE_RESOLUTION|>--- conflicted
+++ resolved
@@ -37,7 +37,6 @@
                 status: '500',
               }
             });
-<<<<<<< HEAD
           },
           onDisconnected: () => {
             console.log('Client disconnected - checking if session ended naturally');
@@ -51,8 +50,7 @@
               console.log('Session ended naturally via EndFrame, navigating to end page');
               navigate(`/session-ended/${sessionId}`);
             }
-=======
->>>>>>> 37e81600
+
           }
         }
       });
